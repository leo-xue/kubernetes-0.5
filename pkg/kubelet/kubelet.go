--- conflicted
+++ resolved
@@ -1447,11 +1447,7 @@
 	}
 
 	glog.V(3).Infof("Commit containerID: %s", containerID)
-<<<<<<< HEAD
-	// data.image e.g. hub.oa.com/library/tlinux1.2:latest
-=======
 	// data.image e.g. hub.oa.com/library/tlinux1.2:latest 
->>>>>>> 25e8ac3a
 	// after parse,result is:
 	// regi:	hub.oa.com
 	// repo:	hub.oa.com/library/tlinux1.2
